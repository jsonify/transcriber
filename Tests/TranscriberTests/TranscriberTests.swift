--- conflicted
+++ resolved
@@ -386,13 +386,8 @@
             
             XCTAssertFalse(trimmedVersion.isEmpty, "VERSION file should not be empty")
             XCTAssertTrue(trimmedVersion.matches(#"^\d+\.\d+\.\d+$"#), 
-<<<<<<< HEAD
-                          "VERSION file should contain semantic version format (e.g., 2.1.2)")
+                          "VERSION file should contain semantic version format (e.g., 2.1.3)")
             XCTAssertEqual(trimmedVersion, "2.1.3", "VERSION file should contain current version")
-=======
-                          "VERSION file should contain semantic version format (e.g., 2.0.2)")
-            XCTAssertEqual(trimmedVersion, "2.0.2", "VERSION file should contain current version")
->>>>>>> d1b86b24
             
         } catch {
             XCTFail("Failed to read VERSION file: \(error)")
